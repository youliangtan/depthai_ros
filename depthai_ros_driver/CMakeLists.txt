cmake_minimum_required (VERSION 3.10.2)  # CMake version in Ubuntu 18.04 LTS

set (CMAKE_CXX_STANDARD 17)

get_filename_component (DEPTHAI_CORE "${CMAKE_CURRENT_LIST_DIR}/../external/depthai-core" REALPATH)
get_filename_component (DEPTHAI_SHARED "${CMAKE_CURRENT_LIST_DIR}/../external/depthai-core/shared/depthai-shared" REALPATH)

include ("${DEPTHAI_CORE}/cmake/HunterGate.cmake")

set (CMAKE_POSITION_INDEPENDENT_CODE ON)
set (HUNTER_CONFIGURATION_TYPES "Release" CACHE STRING "Hunter dependencies list of build configurations")
set (MSGPACK_CXX17 ON)

HunterGate (
    URL "https://github.com/cpp-pm/hunter/archive/v0.23.304.tar.gz"
    SHA1 "cae9026e69d7d8333897663688a11f4232fb8826"
    FILEPATH ${DEPTHAI_CORE}/cmake/Hunter/config.cmake # Add depthai-core config  (hunter limitation)
)

cmake_policy (SET CMP0048 NEW)
project (depthai_ros_driver VERSION 0.1.0 LANGUAGES C CXX)  # C needed for dependencies

set (PKG_DEPS
    camera_info_manager
    cv_bridge
    depthai_common_msgs
    depthai_datatype_msgs
    depthai_ros_msgs
    image_transport
    message_generation
    nodelet
    roscpp
    sensor_msgs
    std_msgs
    node_interface
)

find_package (catkin REQUIRED COMPONENTS ${PKG_DEPS})

find_package (OpenCV REQUIRED)
find_package (Boost REQUIRED COMPONENTS system)

hunter_add_package(range-v3)
find_package(range-v3 REQUIRED)

# Add depthai-core dependency
add_subdirectory (${DEPTHAI_CORE} depthai-core)

<<<<<<< HEAD
hunter_add_package(range-v3)
find_package(range-v3 REQUIRED)
=======
# needed for conda-forge
find_package(PkgConfig)
pkg_check_modules(libudev libudev)
>>>>>>> 2e9fbc3a

catkin_package (
    INCLUDE_DIRS include
    LIBRARIES ${PROJECT_NAME}_nodelet
    CATKIN_DEPENDS camera_info_manager cv_bridge
    depthai_common_msgs depthai_datatype_msgs depthai_ros_msgs
    image_transport nodelet roscpp sensor_msgs node_interface
    DEPENDS Boost
)

###########
## Build ##
###########

include_directories (include)

include_directories (SYSTEM
    ${Boost_INCLUDE_DIRS}
    ${OpenCV_INCLUDE_DIRS}
    ${catkin_INCLUDE_DIRS}
)

add_library (${PROJECT_NAME}_pipelines
    src/pipelines/preview_pipeline.cpp
    src/pipelines/stereo_pipeline.cpp
    src/pipelines/mobilenet_ssd_pipeline.cpp
)
target_link_libraries (${PROJECT_NAME}_pipelines PRIVATE
    ${catkin_LIBRARIES}
    depthai-core
)

# add_library (${PROJECT_NAME}_nodelet src/depthai_nodelet.cpp)
# target_link_libraries (${PROJECT_NAME}_nodelet
#     ${PROJECT_NAME}_lib
# )
# add_executable (${PROJECT_NAME} src/depthai_node.cpp)
# target_link_libraries (${PROJECT_NAME}
#     ${PROJECT_NAME}_lib
# )

add_library(depthai INTERFACE)
target_link_libraries(depthai INTERFACE depthai-core ${libudev_LIBRARIES})
target_include_directories(depthai SYSTEM INTERFACE
    ${DEPTHAI_SHARED}/include
    ${libudev_INCLUDE_DIRS}
)

add_library(gen2_ros_conversion src/conversion.cpp)
target_link_libraries(gen2_ros_conversion ${catkin_LIBRARIES} depthai ${OpenCV_LIBS})

add_library(gen2_ros_pipeline_loader src/pipeline_loader.cpp)
target_link_libraries(gen2_ros_pipeline_loader ${catkin_LIBRARIES} depthai-core)

add_library(gen2_ros_queue src/dai_utils.cpp)
target_link_libraries(gen2_ros_queue ${catkin_LIBRARIES} depthai range-v3)

add_executable(gen2_ros_driver src/depthai_loader.cpp)
target_link_libraries(gen2_ros_driver gen2_ros_queue gen2_ros_pipeline_loader gen2_ros_conversion)

catkin_add_gtest(${PROJECT_NAME}_depthai_api test/depthai_api.cpp)
catkin_add_gtest(${PROJECT_NAME}_dai_utils test/dai_utils.cpp)
catkin_add_gtest(${PROJECT_NAME}_conversion test/conversion.cpp)
if(TARGET ${PROJECT_NAME}_depthai_api)
    target_link_libraries(${PROJECT_NAME}_depthai_api gen2_ros_queue gtest_main)
    target_compile_options(${PROJECT_NAME}_depthai_api PRIVATE "-g")
endif()
if(TARGET ${PROJECT_NAME}_dai_utils)
    target_link_libraries(${PROJECT_NAME}_dai_utils gen2_ros_queue gtest_main)
    target_compile_options(${PROJECT_NAME}_dai_utils PRIVATE "-g")
endif()
if(TARGET ${PROJECT_NAME}_conversion)
    target_link_libraries(${PROJECT_NAME}_conversion gen2_ros_conversion gtest_main)
    target_compile_options(${PROJECT_NAME}_conversion PRIVATE "-g")
endif()

#############
## Install ##
#############

# install (TARGETS ${PROJECT_NAME}_lib ${PROJECT_NAME}_nodelet ${PROJECT_NAME}
#   ARCHIVE DESTINATION ${CATKIN_PACKAGE_LIB_DESTINATION}
#   LIBRARY DESTINATION ${CATKIN_PACKAGE_LIB_DESTINATION}
#   RUNTIME DESTINATION ${CATKIN_PACKAGE_BIN_DESTINATION}
# )

# # Not installing the headers because this is not a library package
# install (DIRECTORY launch resources scripts urdf params
#     DESTINATION ${CATKIN_PACKAGE_SHARE_DESTINATION}
#     USE_SOURCE_PERMISSIONS
# )

# install (FILES nodelet_plugins.xml DESTINATION ${CATKIN_PACKAGE_SHARE_DESTINATION})<|MERGE_RESOLUTION|>--- conflicted
+++ resolved
@@ -46,14 +46,9 @@
 # Add depthai-core dependency
 add_subdirectory (${DEPTHAI_CORE} depthai-core)
 
-<<<<<<< HEAD
-hunter_add_package(range-v3)
-find_package(range-v3 REQUIRED)
-=======
 # needed for conda-forge
 find_package(PkgConfig)
 pkg_check_modules(libudev libudev)
->>>>>>> 2e9fbc3a
 
 catkin_package (
     INCLUDE_DIRS include
