#include <depthai_ros_driver/dai_utils.hpp>
#include <depthai_ros_driver/conversion.hpp>

#include <depthai/device/DeviceBase.hpp>
#include <depthai/pipeline/datatype/StreamPacketParser.hpp>
#include <depthai/pipeline/node/XLinkOut.hpp>
#include <depthai/pipeline/node/XLinkIn.hpp>

#include <ros/publisher.h>
#include <ros/ros.h>
#include <ros/callback_queue.h>

#include <range/v3/view.hpp>
#include <range/v3/algorithm/find.hpp>
#include <memory>
#include <thread>

#include <depthai_datatype_msgs/datatype_msgs.h>

namespace rr {
/**
 * @brief simple class to run a function at the destruction, unless disabled
 * @detail Not thread safe. Expected to stay on a single thread and perform cleanups
 * @tparam An invocable object with no paramters
 */
template <class T>
class Guard {
    static_assert(std::is_invocable_v<T>, "Guard needs an input that can be invoked without any parameters");
    T _func;
    bool _run = true;

public:
    Guard(T&& func)
            : _func(func) {}
    Guard(const Guard&) = delete;
    Guard(Guard&&) = delete;
    void disable() { _run = false; }
    void reenable() { _run = true; }
    bool is_enabled() const { return _run; }
    ~Guard() {
        if (_run) {
            _func();
        }
    }
};

/**
 * @brief Reads a packet from an XLinkStream and frees it on destruction
 * @note Make sure to call `getData` or else the packet will go un-processed
 */
class PacketReader {
public:
    PacketReader(dai::XLinkStream& stream)
            : _stream(stream) {
        _packet = _stream.readRaw();  // blocking read

        _msgpack_size = static_cast<std::uint32_t>(fromLE(_packet->data + _packet->length - 4));
        if (_msgpack_size > _packet->length) {
            throw std::runtime_error("Bad packet, couldn't parse");
        }

        _buf_size = _packet->length - 8 - _msgpack_size;
    }
    ~PacketReader() { _stream.readRawRelease(); }

<<<<<<< HEAD
    auto fromLE(uint8_t* data) { return data[0] + data[1] * 256 + data[2] * 256 * 256 + data[3] * 256 * 256 * 256; };

    auto getPacket() { return _packet; }
    [[deprecated("Uses dai interface, to be removed soon")]] auto getData() {
        return dai::StreamPacketParser::parsePacketToADatatype(_packet);
    }

    auto serialRange() {
        uint32_t serializedObjectSize = static_cast<uint32_t>(fromLE(_packet->data + _packet->length - 4));
        if (serializedObjectSize < 0) {
            throw std::runtime_error("Bad packet, couldn't parse");
        }
        std::uint32_t bufferLength = _packet->length - 8 - serializedObjectSize;
        auto* msgpackStart = _packet->data + bufferLength;

        return std::tuple<uint32_t, uint32_t>(bufferLength, serializedObjectSize);
    }

    auto bufferData() {
        int serializedObjectSize = fromLE(_packet->data + _packet->length - 4);
        if (serializedObjectSize < 0) {
            throw std::runtime_error("Bad packet, couldn't parse");
        }

        std::uint32_t bufferLength = _packet->length - 8 - serializedObjectSize;

        // copy data part
        std::vector<uint8_t> data(_packet->data, _packet->data + bufferLength);

        return data;
    }

=======
    auto packet() { return _packet; }

    std::uint32_t msgpackSize() { return _msgpack_size; };

    std::uint8_t* msgpackBeginPtr() { return _packet->data + _buf_size; }

    auto bufferData() {
        // copy data part
        std::vector<std::uint8_t> data(_packet->data, _packet->data + _buf_size);
        return data;
    }

    [[deprecated("Uses dai interface, to be removed soon")]] auto getData() {
        return dai::StreamPacketParser::parsePacketToADatatype(_packet);
    }

private:
    std::uint32_t fromLE(std::uint8_t* data) { return data[0] + data[1] * 256 + data[2] * 256 * 256 + data[3] * 256 * 256 * 256; };

>>>>>>> c97e738e
    dai::XLinkStream& _stream;
    streamPacketDesc_t* _packet;

    std::uint32_t _msgpack_size;
    std::uint32_t _buf_size;

};

class PacketWriter {
public:
    PacketWriter(dai::XLinkStream& stream)
            : _stream(stream) {}

    auto toLE(std::uint32_t num, std::uint8_t* le_data) {
        le_data[0] = static_cast<std::uint8_t>((num & 0x000000ff) >> 0u);
        le_data[1] = static_cast<std::uint8_t>((num & 0x0000ff00) >> 8u);
        le_data[2] = static_cast<std::uint8_t>((num & 0x00ff0000) >> 16u);
        le_data[3] = static_cast<std::uint8_t>((num & 0xff000000) >> 24u);
    };

    void write(const std::uint8_t* dat, size_t dat_size, const std::uint8_t* ser, size_t ser_size, std::uint32_t datatype,
               std::vector<std::uint8_t>& buf) {
        size_t packet_size = dat_size + ser_size + 8;

        buf.resize(packet_size);
        toLE(datatype, buf.data() + packet_size - 8);
        toLE(dat_size, buf.data() + packet_size - 4);

        std::memcpy(buf.data(), dat, dat_size);
        std::memcpy(buf.data() + dat_size, ser, ser_size);

        _stream.write(buf);
    }

    dai::XLinkStream& _stream;
};

class PacketWriter {
public:
    PacketWriter(dai::XLinkStream& stream)
            : _stream(stream) {}

    auto toLE(uint32_t num, uint8_t* le_data) {
        le_data[0] = static_cast<uint8_t>((num & 0x000000ff) >> 0u);
        le_data[1] = static_cast<uint8_t>((num & 0x0000ff00) >> 8u);
        le_data[2] = static_cast<uint8_t>((num & 0x00ff0000) >> 16u);
        le_data[3] = static_cast<uint8_t>((num & 0xff000000) >> 24u);
    };

    void write(const uint8_t* dat, size_t dat_size, const uint8_t* ser, size_t ser_size, uint32_t datatype) {
        size_t packet_size = dat_size + ser_size + 8;

        std::vector<uint8_t> packet(packet_size);
        toLE(datatype, packet.data() + packet_size - 8);
        toLE(dat_size, packet.data() + packet_size - 4);

        memcpy(packet.data(), dat, dat_size);
        memcpy(packet.data() + dat_size, ser, ser_size);

        _stream.write(packet);
    }

    dai::XLinkStream& _stream;
};

class DeviceROS : public dai::DeviceBase {
    using Base = dai::DeviceBase;

public:
    using Base::Base;

    template <class... Args>
    DeviceROS(ros::NodeHandle nh, Args... args)
            : Base(args...)
            , _pub_nh(nh)
            , _sub_nh(nh) {}

    void closeImpl() override {
        _active.reset();
        Base::closeImpl();
    }

protected:
    // create stream based on name at the time of subscription
    template <class MsgType, dai::DatatypeEnum DataType>
    auto generate_cb_lambda(std::unique_ptr<dai::XLinkStream>& stream,
<<<<<<< HEAD
                            msgpack::sbuffer& sbuf)
            -> boost::function<void(const boost::shared_ptr<MsgType const>&)> {
        const auto core_sub_lambda = [&stream, &sbuf](const boost::shared_ptr<MsgType const>& msg) {
=======
                            msgpack::sbuffer& sbuf, std::vector<std::uint8_t>& writer_buf)
            -> boost::function<void(const boost::shared_ptr<MsgType const>&)> {
        const auto core_sub_lambda = [&stream, &sbuf, &writer_buf](const boost::shared_ptr<MsgType const>& msg) {
>>>>>>> c97e738e
            Guard guard([] { ROS_ERROR("Communication failed: Device error or misconfiguration."); });

            // convert msg to data
            msgpack::pack(sbuf, *msg);
            PacketWriter writer(*stream);
<<<<<<< HEAD
            writer.write(msg->data.data(), msg->data.size(), reinterpret_cast<uint8_t*>(sbuf.data()), sbuf.size(),
                    static_cast<uint32_t>(DataType));
=======
            writer.write(msg->data.data(), msg->data.size(), reinterpret_cast<std::uint8_t*>(sbuf.data()), sbuf.size(),
                    static_cast<std::uint32_t>(DataType),
                    writer_buf);
>>>>>>> c97e738e

            sbuf.clear();  // Prevent the sbuf data is accumeted

            guard.disable();
        };

        return core_sub_lambda;
    }

    template <class MsgType>
    auto generate_pub_lambda(ros::NodeHandle& nh, std::string name, std::size_t q_size) {  // name: copied
<<<<<<< HEAD
        ros::Publisher pub = nh.advertise<MsgType>(name, q_size);
=======
        auto pub = create_publisher<MsgType>(nh, name, q_size);
>>>>>>> c97e738e

        const auto pub_lambda = [this, pub, name]() {
            auto conn = this->getConnection();
            auto stream = dai::XLinkStream(*conn, name, 1);  // no writing happens, so 1 is sufficient
            Guard guard([] { ROS_ERROR("Communication failed: Device error or misconfiguration."); });

            while (this->_running) {
                // block till data is read
                PacketReader reader{stream};
<<<<<<< HEAD
                auto packet = reader.getPacket();

                auto [ser_start, ser_size] = reader.serialRange();
                msgpack::object_handle oh =
                        msgpack::unpack(reinterpret_cast<const char*>(packet->data + ser_start), ser_size);
=======

                // skip the rest of code to save computation if no one is listening
                if (getNumSubscribers(pub) <= 0) {
                    continue;
                }
                auto packet = reader.packet();

                msgpack::object_handle oh =
                        msgpack::unpack(reinterpret_cast<const char*>(reader.msgpackBeginPtr()), reader.msgpackSize());
>>>>>>> c97e738e
                msgpack::object obj = oh.get();

                MsgType msg;
                obj.convert(msg);
                msg.data = reader.bufferData();

                // publish data
<<<<<<< HEAD
                pub.publish(msg);
=======
                publish(pub, msg, name);
>>>>>>> c97e738e
            }

            guard.disable();
        };

        return pub_lambda;
    }

    bool startPipelineImpl(const dai::Pipeline& pipeline) override {
        _active = std::make_shared<std::uint8_t>(0);
        _setup_publishers(pipeline);
        _setup_subscribers(pipeline);

        return Base::startPipelineImpl(pipeline);
    }

    void _setup_publishers(const dai::Pipeline& pipeline) {
        // get all XLinkOut
        const auto& out_links = getAllInputs(pipeline);
        ROS_INFO_STREAM("Required publishers: " << out_links.size());
        for (const auto& node_links : out_links) {
            const auto& node = node_links.node_to;
            // get name for publisher
            const auto& name = node->getStreamName();

            auto common_type = getCommonType(node_links.out_from);
<<<<<<< HEAD
            std::cout << name << " (pub): " << static_cast<int>(common_type) << "\n";
=======
            ROS_INFO_STREAM(name << " (pub): " << static_cast<int>(common_type));
>>>>>>> c97e738e

            // create appropriate publisher using the common_type
            switch (common_type) {
                case dai::DatatypeEnum::Buffer:
                    break;
                case dai::DatatypeEnum::CameraControl:
                    // _pub_t[name] = std::thread{generate_pub_lambda<depthai_datatype_msgs::RawCameraControl>(_pub_nh,
                    // name, 10)};
                    break;
                case dai::DatatypeEnum::IMUData:
<<<<<<< HEAD
=======
                    // @TODO: support IMU
>>>>>>> c97e738e
                    // _pub_t[name] = std::thread{generate_pub_lambda<depthai_datatype_msgs::RawIMUData>(_pub_nh, name,
                    // 10)}; // Not supported
                    break;
                case dai::DatatypeEnum::ImageManipConfig:
                    break;
                case dai::DatatypeEnum::ImgDetections:
                    _pub_t[name] = std::thread{generate_pub_lambda<depthai_datatype_msgs::RawImgDetections>(_pub_nh, name, 10)};
                    break;
                case dai::DatatypeEnum::ImgFrame:
                    _pub_t[name] =
                            std::thread{generate_pub_lambda<depthai_datatype_msgs::RawImgFrame>(_pub_nh, name, 10)};
                    break;
                case dai::DatatypeEnum::NNData:
                    _pub_t[name] = std::thread{generate_pub_lambda<depthai_datatype_msgs::RawNNData>(_pub_nh, name, 10)};
                    break;
                case dai::DatatypeEnum::SpatialImgDetections:
                    break;
                case dai::DatatypeEnum::SpatialLocationCalculatorConfig:
                    break;
                case dai::DatatypeEnum::SpatialLocationCalculatorData:
                    break;
                case dai::DatatypeEnum::SystemInformation:
                    break;
                case dai::DatatypeEnum::Tracklets:
                    _pub_t[name] = std::thread{generate_pub_lambda<depthai_datatype_msgs::RawTracklets>(_pub_nh, name, 10)};
                    break;
                default:
                    break;
            }
        }
    }

    void _setup_subscribers(const dai::Pipeline& pipeline) {
        // get all XLinkIn
        const auto& in_links = getAllOutputs(pipeline);
        ROS_INFO_STREAM("Required subscribers: " << in_links.size());
        for (const auto& node_links : in_links) {
            const auto& node = node_links.node_from;
            // get name for publisher
            const auto& name = node->getStreamName();

            auto common_type = getCommonType(node_links.in_to);
<<<<<<< HEAD
            std::cout << name << " (sub): "  << static_cast<int>(common_type) << "\n";
=======
            ROS_INFO_STREAM(name << " (sub): "  << static_cast<int>(common_type));
>>>>>>> c97e738e
            auto conn = this->getConnection();

            // create appropriate subscriber using the common_type
            switch (common_type) {
                case dai::DatatypeEnum::Buffer:
                    break;
                case dai::DatatypeEnum::CameraControl:
<<<<<<< HEAD
=======
                    // @TODO: make writer to xlinkin to work
>>>>>>> c97e738e
                    // _streams[name] =
                    //     std::make_unique<dai::XLinkStream>(*conn, name, dai::XLINK_USB_BUFFER_MAX_SIZE);
                    // _sub[name] = _sub_nh.subscribe(name, 1000,
                    //         generate_cb_lambda<depthai_datatype_msgs::RawCameraControl,
<<<<<<< HEAD
                    //                 dai::DatatypeEnum::CameraControl>(_streams[name]));
=======
                    //                 dai::DatatypeEnum::CameraControl>(_streams[name], _sbuf, _writer_buf));
>>>>>>> c97e738e
                    break;
                case dai::DatatypeEnum::IMUData:
                    break;
                case dai::DatatypeEnum::ImageManipConfig:
                    break;
                case dai::DatatypeEnum::ImgDetections:
                    break;
                case dai::DatatypeEnum::ImgFrame:
                    break;
                case dai::DatatypeEnum::NNData:
                    break;
                case dai::DatatypeEnum::SpatialImgDetections:
                    break;
                case dai::DatatypeEnum::SpatialLocationCalculatorConfig:
                    break;
                case dai::DatatypeEnum::SpatialLocationCalculatorData:
                    break;
                case dai::DatatypeEnum::SystemInformation:
                    break;
                case dai::DatatypeEnum::Tracklets:
                    break;
                default:
                    break;
            }
        }
    }

    // shared ptr for the callbacks to be called
    std::unordered_map<std::string, std::thread> _pub_t;
    std::unordered_map<std::string, ros::Subscriber> _sub;
    std::unordered_map<std::string, std::unique_ptr<dai::XLinkStream>> _streams;
<<<<<<< HEAD
    msgpack::sbuffer _sbuf;  // buffer for subscribed messages

=======

    msgpack::sbuffer _sbuf;  // buffer for deserializing subscribed messages
    std::vector<std::uint8_t> _writer_buf;  // buffer for writing to xlinkin
>>>>>>> c97e738e

    std::shared_ptr<std::uint8_t> _active;
    ros::CallbackQueue _pub_q, _sub_q;
    ros::NodeHandle _pub_nh, _sub_nh;
    std::atomic<bool> _running = true;
};
}  // namespace rr<|MERGE_RESOLUTION|>--- conflicted
+++ resolved
@@ -63,40 +63,6 @@
     }
     ~PacketReader() { _stream.readRawRelease(); }
 
-<<<<<<< HEAD
-    auto fromLE(uint8_t* data) { return data[0] + data[1] * 256 + data[2] * 256 * 256 + data[3] * 256 * 256 * 256; };
-
-    auto getPacket() { return _packet; }
-    [[deprecated("Uses dai interface, to be removed soon")]] auto getData() {
-        return dai::StreamPacketParser::parsePacketToADatatype(_packet);
-    }
-
-    auto serialRange() {
-        uint32_t serializedObjectSize = static_cast<uint32_t>(fromLE(_packet->data + _packet->length - 4));
-        if (serializedObjectSize < 0) {
-            throw std::runtime_error("Bad packet, couldn't parse");
-        }
-        std::uint32_t bufferLength = _packet->length - 8 - serializedObjectSize;
-        auto* msgpackStart = _packet->data + bufferLength;
-
-        return std::tuple<uint32_t, uint32_t>(bufferLength, serializedObjectSize);
-    }
-
-    auto bufferData() {
-        int serializedObjectSize = fromLE(_packet->data + _packet->length - 4);
-        if (serializedObjectSize < 0) {
-            throw std::runtime_error("Bad packet, couldn't parse");
-        }
-
-        std::uint32_t bufferLength = _packet->length - 8 - serializedObjectSize;
-
-        // copy data part
-        std::vector<uint8_t> data(_packet->data, _packet->data + bufferLength);
-
-        return data;
-    }
-
-=======
     auto packet() { return _packet; }
 
     std::uint32_t msgpackSize() { return _msgpack_size; };
@@ -116,7 +82,6 @@
 private:
     std::uint32_t fromLE(std::uint8_t* data) { return data[0] + data[1] * 256 + data[2] * 256 * 256 + data[3] * 256 * 256 * 256; };
 
->>>>>>> c97e738e
     dai::XLinkStream& _stream;
     streamPacketDesc_t* _packet;
 
@@ -154,34 +119,6 @@
     dai::XLinkStream& _stream;
 };
 
-class PacketWriter {
-public:
-    PacketWriter(dai::XLinkStream& stream)
-            : _stream(stream) {}
-
-    auto toLE(uint32_t num, uint8_t* le_data) {
-        le_data[0] = static_cast<uint8_t>((num & 0x000000ff) >> 0u);
-        le_data[1] = static_cast<uint8_t>((num & 0x0000ff00) >> 8u);
-        le_data[2] = static_cast<uint8_t>((num & 0x00ff0000) >> 16u);
-        le_data[3] = static_cast<uint8_t>((num & 0xff000000) >> 24u);
-    };
-
-    void write(const uint8_t* dat, size_t dat_size, const uint8_t* ser, size_t ser_size, uint32_t datatype) {
-        size_t packet_size = dat_size + ser_size + 8;
-
-        std::vector<uint8_t> packet(packet_size);
-        toLE(datatype, packet.data() + packet_size - 8);
-        toLE(dat_size, packet.data() + packet_size - 4);
-
-        memcpy(packet.data(), dat, dat_size);
-        memcpy(packet.data() + dat_size, ser, ser_size);
-
-        _stream.write(packet);
-    }
-
-    dai::XLinkStream& _stream;
-};
-
 class DeviceROS : public dai::DeviceBase {
     using Base = dai::DeviceBase;
 
@@ -203,28 +140,17 @@
     // create stream based on name at the time of subscription
     template <class MsgType, dai::DatatypeEnum DataType>
     auto generate_cb_lambda(std::unique_ptr<dai::XLinkStream>& stream,
-<<<<<<< HEAD
-                            msgpack::sbuffer& sbuf)
-            -> boost::function<void(const boost::shared_ptr<MsgType const>&)> {
-        const auto core_sub_lambda = [&stream, &sbuf](const boost::shared_ptr<MsgType const>& msg) {
-=======
                             msgpack::sbuffer& sbuf, std::vector<std::uint8_t>& writer_buf)
             -> boost::function<void(const boost::shared_ptr<MsgType const>&)> {
         const auto core_sub_lambda = [&stream, &sbuf, &writer_buf](const boost::shared_ptr<MsgType const>& msg) {
->>>>>>> c97e738e
             Guard guard([] { ROS_ERROR("Communication failed: Device error or misconfiguration."); });
 
             // convert msg to data
             msgpack::pack(sbuf, *msg);
             PacketWriter writer(*stream);
-<<<<<<< HEAD
-            writer.write(msg->data.data(), msg->data.size(), reinterpret_cast<uint8_t*>(sbuf.data()), sbuf.size(),
-                    static_cast<uint32_t>(DataType));
-=======
             writer.write(msg->data.data(), msg->data.size(), reinterpret_cast<std::uint8_t*>(sbuf.data()), sbuf.size(),
                     static_cast<std::uint32_t>(DataType),
                     writer_buf);
->>>>>>> c97e738e
 
             sbuf.clear();  // Prevent the sbuf data is accumeted
 
@@ -236,11 +162,7 @@
 
     template <class MsgType>
     auto generate_pub_lambda(ros::NodeHandle& nh, std::string name, std::size_t q_size) {  // name: copied
-<<<<<<< HEAD
-        ros::Publisher pub = nh.advertise<MsgType>(name, q_size);
-=======
         auto pub = create_publisher<MsgType>(nh, name, q_size);
->>>>>>> c97e738e
 
         const auto pub_lambda = [this, pub, name]() {
             auto conn = this->getConnection();
@@ -250,13 +172,6 @@
             while (this->_running) {
                 // block till data is read
                 PacketReader reader{stream};
-<<<<<<< HEAD
-                auto packet = reader.getPacket();
-
-                auto [ser_start, ser_size] = reader.serialRange();
-                msgpack::object_handle oh =
-                        msgpack::unpack(reinterpret_cast<const char*>(packet->data + ser_start), ser_size);
-=======
 
                 // skip the rest of code to save computation if no one is listening
                 if (getNumSubscribers(pub) <= 0) {
@@ -266,7 +181,6 @@
 
                 msgpack::object_handle oh =
                         msgpack::unpack(reinterpret_cast<const char*>(reader.msgpackBeginPtr()), reader.msgpackSize());
->>>>>>> c97e738e
                 msgpack::object obj = oh.get();
 
                 MsgType msg;
@@ -274,11 +188,7 @@
                 msg.data = reader.bufferData();
 
                 // publish data
-<<<<<<< HEAD
-                pub.publish(msg);
-=======
                 publish(pub, msg, name);
->>>>>>> c97e738e
             }
 
             guard.disable();
@@ -305,11 +215,7 @@
             const auto& name = node->getStreamName();
 
             auto common_type = getCommonType(node_links.out_from);
-<<<<<<< HEAD
-            std::cout << name << " (pub): " << static_cast<int>(common_type) << "\n";
-=======
             ROS_INFO_STREAM(name << " (pub): " << static_cast<int>(common_type));
->>>>>>> c97e738e
 
             // create appropriate publisher using the common_type
             switch (common_type) {
@@ -320,10 +226,7 @@
                     // name, 10)};
                     break;
                 case dai::DatatypeEnum::IMUData:
-<<<<<<< HEAD
-=======
                     // @TODO: support IMU
->>>>>>> c97e738e
                     // _pub_t[name] = std::thread{generate_pub_lambda<depthai_datatype_msgs::RawIMUData>(_pub_nh, name,
                     // 10)}; // Not supported
                     break;
@@ -366,11 +269,7 @@
             const auto& name = node->getStreamName();
 
             auto common_type = getCommonType(node_links.in_to);
-<<<<<<< HEAD
-            std::cout << name << " (sub): "  << static_cast<int>(common_type) << "\n";
-=======
             ROS_INFO_STREAM(name << " (sub): "  << static_cast<int>(common_type));
->>>>>>> c97e738e
             auto conn = this->getConnection();
 
             // create appropriate subscriber using the common_type
@@ -378,19 +277,12 @@
                 case dai::DatatypeEnum::Buffer:
                     break;
                 case dai::DatatypeEnum::CameraControl:
-<<<<<<< HEAD
-=======
                     // @TODO: make writer to xlinkin to work
->>>>>>> c97e738e
                     // _streams[name] =
                     //     std::make_unique<dai::XLinkStream>(*conn, name, dai::XLINK_USB_BUFFER_MAX_SIZE);
                     // _sub[name] = _sub_nh.subscribe(name, 1000,
                     //         generate_cb_lambda<depthai_datatype_msgs::RawCameraControl,
-<<<<<<< HEAD
-                    //                 dai::DatatypeEnum::CameraControl>(_streams[name]));
-=======
                     //                 dai::DatatypeEnum::CameraControl>(_streams[name], _sbuf, _writer_buf));
->>>>>>> c97e738e
                     break;
                 case dai::DatatypeEnum::IMUData:
                     break;
@@ -422,14 +314,9 @@
     std::unordered_map<std::string, std::thread> _pub_t;
     std::unordered_map<std::string, ros::Subscriber> _sub;
     std::unordered_map<std::string, std::unique_ptr<dai::XLinkStream>> _streams;
-<<<<<<< HEAD
-    msgpack::sbuffer _sbuf;  // buffer for subscribed messages
-
-=======
 
     msgpack::sbuffer _sbuf;  // buffer for deserializing subscribed messages
     std::vector<std::uint8_t> _writer_buf;  // buffer for writing to xlinkin
->>>>>>> c97e738e
 
     std::shared_ptr<std::uint8_t> _active;
     ros::CallbackQueue _pub_q, _sub_q;
