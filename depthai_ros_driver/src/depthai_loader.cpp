--- conflicted
+++ resolved
@@ -22,10 +22,6 @@
         private_nh.setParam("config", config);
     }
 
-<<<<<<< HEAD
-    ros::NodeHandle private_nh("~");
-=======
->>>>>>> c97e738e
     std::string blob_file = "./mobilenet-ssd.blob";
     private_nh.getParam("blob_file", blob_file);
     auto openvino_version = dai::OpenVINO::Version::VERSION_2020_3;
@@ -68,8 +64,6 @@
         cam->preview.link(out->input);
         cam->preview.link(nn1->input);
         nn1->out.link(nno->input);
-<<<<<<< HEAD
-=======
 
         // video output
         auto xout_video = p.create<XLinkOut>();
@@ -113,7 +107,6 @@
         auto xout_disparity = p.create<XLinkOut>();
         xout_disparity->setStreamName("disparity");
         stereo->disparity.link(xout_disparity->input);
->>>>>>> c97e738e
     }
 
     rr::DeviceROS driver(openvino_version);
